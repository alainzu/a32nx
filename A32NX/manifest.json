--- conflicted
+++ resolved
@@ -13,32 +13,6 @@
       "package_version": "0.1.51",
       "name": "asobo-aircraft-a320-neo"
     },
-<<<<<<< HEAD
-    "package_version": "0.3.1",
-    "title": "A32NX",
-    "dependencies": [
-        {
-            "package_version": "0.1.51",
-            "name": "asobo-aircraft-a320-neo"
-        },
-        {
-            "package_version": "0.1.38",
-            "name": "asobo-vcockpits-instruments-a320-neo"
-        },
-        {
-            "package_version": "0.1.13",
-            "name": "asobo-vcockpits-instruments-airliners"
-        },
-        {
-            "package_version": "0.1.61",
-            "name": "fs-base-aircraft-common"
-        }
-    ],
-    "content_type": "AIRCRAFT",
-    "total_package_size": "00000000000179218996",
-    "minimum_game_version": "1.7.12",
-    "manufacturer": "Airbus"
-=======
     {
       "package_version": "0.1.38",
       "name": "asobo-vcockpits-instruments-a320-neo"
@@ -56,5 +30,4 @@
   "total_package_size": "00000000000178262470",
   "minimum_game_version": "1.7.12",
   "manufacturer": "Airbus"
->>>>>>> 504e772c
 }