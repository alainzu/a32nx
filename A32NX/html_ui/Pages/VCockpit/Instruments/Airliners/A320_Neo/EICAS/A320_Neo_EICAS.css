--- conflicted
+++ resolved
@@ -223,15 +223,6 @@
     color: var(--displayCyan);
 }
 .SelfTestWrapper {
-<<<<<<< HEAD
-    position: absolute;
-    left: 0%;
-    top: 0%;
-    width: 100%;
-    height: 100%;
-    border: none;
-    display: none;
-=======
   position: absolute;
   left: 0%;
   top: 0%;
@@ -240,10 +231,8 @@
   border: none;
 
   visibility: hidden;
->>>>>>> b1fd401d
 }
 #BottomScreen #door-video-wrapper {
-<<<<<<< HEAD
     position: absolute;
     top: -5%;
     width: 100%;
@@ -252,23 +241,4 @@
     visibility: hidden;
     background-image: url(DoorVideoResources/empty.png);
     background-size: cover;
-}
-
-#BottomScreen .SelfTestWrapper {
-    top: -5%;
-=======
-  position: absolute;
-
-  top: -5%;
-
-  width: 100%;
-  height: 82%;
-
-  z-index: 100;
-
-  visibility: hidden;
-
-  background-image: url(DoorVideoResources/empty.png);
-  background-size: cover;
->>>>>>> b1fd401d
 }