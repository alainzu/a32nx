--- conflicted
+++ resolved
@@ -429,109 +429,12 @@
 			<ID>1</ID>
 			<!--<ON_TOOLTIP>COCKPIT.TOOLTIPS.EFIS_PANEL_ILS_INFO_TURN_OFF</ON_TOOLTIP>
 		<OFF_TOOLTIP>COCKPIT.TOOLTIPS.EFIS_PANEL_ILS_INFO_TURN_ON</OFF_TOOLTIP> -->
-<<<<<<< HEAD
-	</DefaultTemplateParameters>
-
-	<UseTemplate Name="A32NX_GlassCockpit_Push_Template">
-		<PART_ID>LS_Button</PART_ID>
-		<BTN_ID>LS_#ID#</BTN_ID>
-		<BTN_TOOLTIP_ID>LS</BTN_TOOLTIP_ID>
-		<PLANE_PREFIX>A320_Neo</PLANE_PREFIX>
-	</UseTemplate>
-</Template>
-
-<Template Name="ASOBO_AIRBUS_Push_CSTR_Template">
-	<DefaultTemplateParameters>
-		<PART_ID>CSTR_Button</PART_ID>
-		<ID>1</ID>
-		<BTN_TOOLTIP_ID>CSTR</BTN_TOOLTIP_ID>
-	</DefaultTemplateParameters>
-
-	<UseTemplate Name="A32NX_GlassCockpit_Push_Template">
-		<PLANE_PREFIX>A320_Neo</PLANE_PREFIX>
-	</UseTemplate>
-</Template>
-
-<Template Name="ASOBO_AIRBUS_Push_VORD_Template">
-	<DefaultTemplateParameters>
-		<ID>1</ID>
-		<BTN_TOOLTIP_ID>VORD</BTN_TOOLTIP_ID>
-	</DefaultTemplateParameters>
-
-	<UseTemplate Name="A32NX_GlassCockpit_Push_Template">
-		<PLANE_PREFIX>A320_Neo</PLANE_PREFIX>
-	</UseTemplate>
-</Template>
-
-<Template Name="ASOBO_AIRBUS_Push_WPT_Template">
-	<DefaultTemplateParameters>
-		<ID>1</ID>
-		<BTN_TOOLTIP_ID>WPT</BTN_TOOLTIP_ID>
-	</DefaultTemplateParameters>
-
-	<UseTemplate Name="A32NX_GlassCockpit_Push_Template">
-		<PLANE_PREFIX>A320_Neo</PLANE_PREFIX>
-	</UseTemplate>
-</Template>
-
-<Template Name="ASOBO_AIRBUS_Push_NDB_Template">
-	<DefaultTemplateParameters>
-		<ID>1</ID>
-		<BTN_TOOLTIP_ID>NDB</BTN_TOOLTIP_ID>
-	</DefaultTemplateParameters>
-
-	<UseTemplate Name="A32NX_GlassCockpit_Push_Template">
-		<PLANE_PREFIX>A320_Neo</PLANE_PREFIX>
-	</UseTemplate>
-</Template>
-
-<Template Name="ASOBO_AIRBUS_Push_ARPT_Template">
-	<DefaultTemplateParameters>
-		<ID>1</ID>
-		<BTN_TOOLTIP_ID>ARPT</BTN_TOOLTIP_ID>
-	</DefaultTemplateParameters>
-
-	<UseTemplate Name="A32NX_GlassCockpit_Push_Template">
-		<PLANE_PREFIX>A320_Neo</PLANE_PREFIX>
-	</UseTemplate>
-</Template>
-
-<Template Name="ASOBO_AIRBUS_Push_Heading_Track_Template">
-	<DefaultTemplateParameters>
-		<NODE_ID>AIRBUS_Push_Heading_Track</NODE_ID>
-		<ANIM_NAME>AIRBUS_Push_Heading_Track</ANIM_NAME>
-		<PART_ID>AIRBUS_Push_Heading_Track</PART_ID>
-		<WWISE_EVENT_1>autopilot_push_button2_on</WWISE_EVENT_1>
-		<WWISE_EVENT_2>autopilot_push_button2_off</WWISE_EVENT_2>
-		<NORMALIZED_TIME_1>0.1</NORMALIZED_TIME_1>
-		<NORMALIZED_TIME_2>0.5</NORMALIZED_TIME_2>
-		<TOOLTIPID>%((L:XMLVAR_TRK_FPA_MODE_ACTIVE, bool))%{if}TT:COCKPIT.TOOLTIPS.HDGVS_TRK_SET_HDG%{else}TT:COCKPIT.TOOLTIPS.HDGVS_TRK_SET_TRK%{end}</TOOLTIPID>
-	</DefaultTemplateParameters>
-
-	<Component ID="#NODE_ID#" Node="#NODE_ID#">
-		<UseTemplate Name="ASOBO_GT_Push_Button">
-			<LEFT_SINGLE_CODE>(L:XMLVAR_TRK_FPA_MODE_ACTIVE) ! (&gt;L:XMLVAR_TRK_FPA_MODE_ACTIVE)</LEFT_SINGLE_CODE><!-- TODO -->
-		</UseTemplate>
-	</Component>
-</Template>
-
-<Template Name="ASOBO_AIRBUS_Push_Metric_Alt_Template">
-	<DefaultTemplateParameters>
-		<NODE_ID>AIRBUS_Push_Metric_Alt</NODE_ID>
-		<ANIM_NAME>AIRBUS_Push_Metric_Alt</ANIM_NAME>
-		<PART_ID>AIRBUS_Push_Metric_Alt</PART_ID>
-		<WWISE_EVENT_1>autopilot_push_button2_on</WWISE_EVENT_1>
-		<WWISE_EVENT_2>autopilot_push_button2_off</WWISE_EVENT_2>
-		<NORMALIZED_TIME_1>0.1</NORMALIZED_TIME_1>
-		<NORMALIZED_TIME_2>0.5</NORMALIZED_TIME_2>
-		<!--<TOOLTIPID>%((L:XMLVAR_PLACEHOLDER_PMA_VAR, bool))%{if}TT:COCKPIT.TOOLTIPS.AUTOPILOT_PANEL_METRIC_ALT_TURN_OFF%{else}TT:COCKPIT.TOOLTIPS.AUTOPILOT_PANEL_METRIC_ALT_TURN_OFF%{end}</TOOLTIPID>-->
-		<!-- !!NOTE TO DEV !!
-=======
-		</DefaultTemplateParameters>
-
-		<UseTemplate Name="ASOBO_AIRLINER_GlassCockpit_Push_Template">
+		</DefaultTemplateParameters>
+
+		<UseTemplate Name="A32NX_GlassCockpit_Push_Template">
 			<PART_ID>LS_Button</PART_ID>
-			<BTN_ID>LS</BTN_ID>
+			<BTN_ID>LS_#ID#</BTN_ID>
+			<BTN_TOOLTIP_ID>LS</BTN_TOOLTIP_ID>
 			<PLANE_PREFIX>A320_Neo</PLANE_PREFIX>
 		</UseTemplate>
 	</Template>
@@ -540,10 +443,10 @@
 		<DefaultTemplateParameters>
 			<PART_ID>CSTR_Button</PART_ID>
 			<ID>1</ID>
-		</DefaultTemplateParameters>
-
-		<UseTemplate Name="ASOBO_AIRLINER_GlassCockpit_Push_Template">
-			<BTN_ID>CSTR</BTN_ID>
+			<BTN_TOOLTIP_ID>CSTR</BTN_TOOLTIP_ID>
+		</DefaultTemplateParameters>
+
+		<UseTemplate Name="A32NX_GlassCockpit_Push_Template">
 			<PLANE_PREFIX>A320_Neo</PLANE_PREFIX>
 		</UseTemplate>
 	</Template>
@@ -551,11 +454,10 @@
 	<Template Name="ASOBO_AIRBUS_Push_VORD_Template">
 		<DefaultTemplateParameters>
 			<ID>1</ID>
-
-		</DefaultTemplateParameters>
-
-		<UseTemplate Name="ASOBO_AIRLINER_GlassCockpit_Push_Template">
-			<BTN_ID>VORD</BTN_ID>
+			<BTN_TOOLTIP_ID>VORD</BTN_TOOLTIP_ID>
+		</DefaultTemplateParameters>
+
+		<UseTemplate Name="A32NX_GlassCockpit_Push_Template">
 			<PLANE_PREFIX>A320_Neo</PLANE_PREFIX>
 		</UseTemplate>
 	</Template>
@@ -563,10 +465,10 @@
 	<Template Name="ASOBO_AIRBUS_Push_WPT_Template">
 		<DefaultTemplateParameters>
 			<ID>1</ID>
-		</DefaultTemplateParameters>
-
-		<UseTemplate Name="ASOBO_AIRLINER_GlassCockpit_Push_Template">
-			<BTN_ID>WPT</BTN_ID>
+			<BTN_TOOLTIP_ID>WPT</BTN_TOOLTIP_ID>
+		</DefaultTemplateParameters>
+
+		<UseTemplate Name="A32NX_GlassCockpit_Push_Template">
 			<PLANE_PREFIX>A320_Neo</PLANE_PREFIX>
 		</UseTemplate>
 	</Template>
@@ -574,10 +476,10 @@
 	<Template Name="ASOBO_AIRBUS_Push_NDB_Template">
 		<DefaultTemplateParameters>
 			<ID>1</ID>
-		</DefaultTemplateParameters>
-
-		<UseTemplate Name="ASOBO_AIRLINER_GlassCockpit_Push_Template">
-			<BTN_ID>NDB</BTN_ID>
+			<BTN_TOOLTIP_ID>NDB</BTN_TOOLTIP_ID>
+		</DefaultTemplateParameters>
+
+		<UseTemplate Name="A32NX_GlassCockpit_Push_Template">
 			<PLANE_PREFIX>A320_Neo</PLANE_PREFIX>
 		</UseTemplate>
 	</Template>
@@ -585,10 +487,10 @@
 	<Template Name="ASOBO_AIRBUS_Push_ARPT_Template">
 		<DefaultTemplateParameters>
 			<ID>1</ID>
-		</DefaultTemplateParameters>
-
-		<UseTemplate Name="ASOBO_AIRLINER_GlassCockpit_Push_Template">
-			<BTN_ID>ARPT</BTN_ID>
+			<BTN_TOOLTIP_ID>ARPT</BTN_TOOLTIP_ID>
+		</DefaultTemplateParameters>
+
+		<UseTemplate Name="A32NX_GlassCockpit_Push_Template">
 			<PLANE_PREFIX>A320_Neo</PLANE_PREFIX>
 		</UseTemplate>
 	</Template>
@@ -623,7 +525,6 @@
 			<NORMALIZED_TIME_2>0.5</NORMALIZED_TIME_2>
 			<!--<TOOLTIPID>%((L:XMLVAR_PLACEHOLDER_PMA_VAR, bool))%{if}TT:COCKPIT.TOOLTIPS.AUTOPILOT_PANEL_METRIC_ALT_TURN_OFF%{else}TT:COCKPIT.TOOLTIPS.AUTOPILOT_PANEL_METRIC_ALT_TURN_OFF%{end}</TOOLTIPID>-->
 			<!-- !!NOTE TO DEV !!
->>>>>>> 17ccfa4a
 		REPLACE L:XMLVAR_PLACEHOLDER_PMA_VAR by the actual name of the correct variable when this button is coded !! (+uncomment the TT) -->
 
 		</DefaultTemplateParameters>
@@ -675,83 +576,6 @@
 				<CODE_POS_2>
 				(* RIGHT *)
 				2 (&gt;L:#STATE_VAR_NAME#)
-<<<<<<< HEAD
-			</CODE_POS_2>
-			<STATE0_TEST>(L:#STATE_VAR_NAME#) 1 ==</STATE0_TEST>
-			<STATE1_TEST>(L:#STATE_VAR_NAME#) 0 ==</STATE1_TEST>
-			<STATE2_TEST>(L:#STATE_VAR_NAME#) 2 ==</STATE2_TEST>
-
-		</UseTemplate>
-	</Component>
-</Template>
-
-<Template Name="ASOBO_AIRBUS_NAV_AID_SWITCH_Template">
-	<DefaultTemplateParameters>
-		<BASE_NAME>UNKNOWN</BASE_NAME>
-		<PART_ID>NAVAID_Switch</PART_ID>
-		<ANIMREF_ID>0</ANIMREF_ID>
-		<ANIMCURSOR_MAX>1</ANIMCURSOR_MAX>
-		<ANIMTIP_0_ON_PERCENT>0</ANIMTIP_0_ON_PERCENT>
-		<ANIMTIP_1_ON_PERCENT>.5</ANIMTIP_1_ON_PERCENT>
-		<ANIMTIP_2_ON_PERCENT>1</ANIMTIP_2_ON_PERCENT>
-		<ANIMTIP_0>EE</ANIMTIP_0>
-		<ANIMTIP_1>FF</ANIMTIP_1>
-		<ANIMTIP_2>CC</ANIMTIP_2>
-	</DefaultTemplateParameters>
-
-	<UseTemplate Name="ASOBO_AIRBUS_NAV_AID_SWITCH_SubTemplate">
-	</UseTemplate>
-</Template>
-
-<Template Name="ASOBO_AIRBUS_Push_TERRONND_Template">
-	<DefaultTemplateParameters>
-		<ID>1</ID>
-	</DefaultTemplateParameters>
-
-	<UseTemplate Name="ASOBO_AIRBUS_Push_TERRONND_SubTemplate">
-	</UseTemplate>
-</Template>
-
-<Template Name="ASOBO_AIRBUS_Push_TERRONND_SubTemplate">
-	<DefaultTemplateParameters>
-		<NODE_ID>AIRBUS_Push_TERRONND</NODE_ID>
-		<ANIM_NAME>AIRBUS_Push_TERRONND</ANIM_NAME>
-		<PART_ID>AIRBUS_Push_TERRONND</PART_ID>
-		<WWISE_EVENT_1>autopilot_push_button_on</WWISE_EVENT_1>
-		<WWISE_EVENT_2>autopilot_push_button_off</WWISE_EVENT_2>
-		<NORMALIZED_TIME_1>0.1</NORMALIZED_TIME_1>
-		<NORMALIZED_TIME_2>0.5</NORMALIZED_TIME_2>
-		<TOOLTIPID>%((L:BTN_TERRONND_#ID#_ACTIVE, Bool))%{if}TT:COCKPIT.TOOLTIPS.TERRAIN_ON_ND_TURN_OFF%{else}TT:COCKPIT.TOOLTIPS.TERRAIN_ON_ND_TURN_ON%{en}</TOOLTIPID>
-	</DefaultTemplateParameters>
-
-	<UseTemplate Name="ASOBO_AIRLINER_SubNodes_Setter_Template">
-		<TEMPLATE_TO_CALL>ASOBO_GT_Push_Button_Airliner</TEMPLATE_TO_CALL>
-		<LEFT_SINGLE_CODE>(&gt;H:A320_Neo_MFD_BTN_TERRONND_#ID#)</LEFT_SINGLE_CODE>
-		<SEQ1_EMISSIVE_CODE>0</SEQ1_EMISSIVE_CODE>
-		<SEQ2_EMISSIVE_CODE>(L:BTN_TERRONND_#ID#_ACTIVE)</SEQ2_EMISSIVE_CODE>
-	</UseTemplate>
-</Template>
-
-<Template Name="ASOBO_ECAM_PAGE_BUTTON_SubTemplate">
-	<DefaultTemplateParameters>
-		<NODE_ID>PUSH_ECAM_#BASE_NAME#</NODE_ID>
-		<PART_ID>ECAM_Button</PART_ID>
-		<ANIM_NAME_BUTTON>PUSH_ECAM_#BASE_NAME#</ANIM_NAME_BUTTON>
-		<LED_NODE_ID>PUSH_ECAM_#BASE_NAME#_SEQ2</LED_NODE_ID>
-		<BACKLIGHT_NODE_ID>PUSH_ECAM_#BASE_NAME#_SEQ1</BACKLIGHT_NODE_ID>
-		<EVENT_NAME>A320_Neo_EICAS_2_ECAM_CHANGE_PAGE_#BASE_NAME#</EVENT_NAME>
-		<CURRENT_BUTTON_VAR_NAME>XMLVAR_ECAM_CURRENT_PAGE</CURRENT_BUTTON_VAR_NAME>
-		<WWISE_EVENT_1>radio_push_button_on</WWISE_EVENT_1>
-		<NORMALIZED_TIME_1>0.1</NORMALIZED_TIME_1>
-		<WWISE_EVENT_2>radio_push_button_off</WWISE_EVENT_2>
-		<NORMALIZED_TIME_2>0.5</NORMALIZED_TIME_2>
-	</DefaultTemplateParameters>
-
-	<Component ID="#NODE_ID#" Node="#NODE_ID#">
-		<UseTemplate Name="ASOBO_GT_Push_Button">
-			<ANIM_NAME>#ANIM_NAME_BUTTON#</ANIM_NAME>
-			<LEFT_SINGLE_CODE>
-=======
 				</CODE_POS_2>
 				<STATE0_TEST>(L:#STATE_VAR_NAME#) 1 ==</STATE0_TEST>
 				<STATE1_TEST>(L:#STATE_VAR_NAME#) 0 ==</STATE1_TEST>
@@ -797,14 +621,14 @@
 			<WWISE_EVENT_2>autopilot_push_button_off</WWISE_EVENT_2>
 			<NORMALIZED_TIME_1>0.1</NORMALIZED_TIME_1>
 			<NORMALIZED_TIME_2>0.5</NORMALIZED_TIME_2>
-			<TOOLTIPID>%((L:BTN_TERRONND_ACTIVE, Bool))%{if}TT:COCKPIT.TOOLTIPS.TERRAIN_ON_ND_TURN_OFF%{else}TT:COCKPIT.TOOLTIPS.TERRAIN_ON_ND_TURN_ON%{en}</TOOLTIPID>
+			<TOOLTIPID>%((L:BTN_TERRONND_#ID#_ACTIVE, Bool))%{if}TT:COCKPIT.TOOLTIPS.TERRAIN_ON_ND_TURN_OFF%{else}TT:COCKPIT.TOOLTIPS.TERRAIN_ON_ND_TURN_ON%{en}</TOOLTIPID>
 		</DefaultTemplateParameters>
 
 		<UseTemplate Name="ASOBO_AIRLINER_SubNodes_Setter_Template">
 			<TEMPLATE_TO_CALL>ASOBO_GT_Push_Button_Airliner</TEMPLATE_TO_CALL>
-			<LEFT_SINGLE_CODE>(&gt;H:A320_Neo_MFD_BTN_TERRONND)</LEFT_SINGLE_CODE>
+			<LEFT_SINGLE_CODE>(&gt;H:A320_Neo_MFD_BTN_TERRONND_#ID#)</LEFT_SINGLE_CODE>
 			<SEQ1_EMISSIVE_CODE>0</SEQ1_EMISSIVE_CODE>
-			<SEQ2_EMISSIVE_CODE>(L:BTN_TERRONND_ACTIVE)</SEQ2_EMISSIVE_CODE>
+			<SEQ2_EMISSIVE_CODE>(L:BTN_TERRONND_#ID#_ACTIVE)</SEQ2_EMISSIVE_CODE>
 		</UseTemplate>
 	</Template>
 
@@ -827,7 +651,6 @@
 			<UseTemplate Name="ASOBO_GT_Push_Button">
 				<ANIM_NAME>#ANIM_NAME_BUTTON#</ANIM_NAME>
 				<LEFT_SINGLE_CODE>
->>>>>>> 17ccfa4a
 				#GROUP_INDEX# -1 &gt; if{
 					(&gt;H:#EVENT_NAME#) #GROUP_INDEX# (&gt;L:#CURRENT_BUTTON_VAR_NAME#)
 				}
@@ -1753,161 +1576,6 @@
 			<CODE_POS_1></CODE_POS_1>
 			<CODE_POS_2></CODE_POS_2>
 			<SWITCH_POSITION_TYPE>L</SWITCH_POSITION_TYPE>
-<<<<<<< HEAD
-			<SWITCH_POSITION_VAR>A32NX_SWITCH_TCAS_Position</SWITCH_POSITION_VAR>
-		</UseTemplate>
-	</Component>
-</Template>
-
-<Template Name="A32NX_Knob_ND_Range_Template">
-	<DefaultTemplateParameters>
-		<ID>1</ID>
-	</DefaultTemplateParameters>
-	
-	<UseTemplate Name="A32NX_Knob_ND_Range_SubTemplate">
-	</UseTemplate>
-</Template>
-
-<Template Name="A32NX_Knob_ND_Range_SubTemplate">
-	<DefaultTemplateParameters>
-		<NODE_ID>AIRLINER_Knob_Autopilot_ND_Range_#ID#</NODE_ID>
-		<ANIM_NAME>AIRLINER_Knob_Autopilot_ND_Range_#ID#</ANIM_NAME>
-		<PART_ID>AIRLINER_Knob_Autopilot_ND_Range</PART_ID>
-		<BUTTON_NODE_ID>AIRLINER_Knob_Autopilot_ND_Range_#ID#_Push</BUTTON_NODE_ID>
-		<BUTTON_ANIM_NAME>AIRLINER_Knob_Autopilot_ND_Range_#ID#_Push</BUTTON_ANIM_NAME>
-		<WWISE_EVENT>autopilot_knob</WWISE_EVENT>	
-		<WWISE_EVENT_1>autopilot_knob_push_button_on</WWISE_EVENT_1>
-		<NORMALIZED_TIME_1>0.1</NORMALIZED_TIME_1>
-		<WWISE_EVENT_2>autopilot_knob_push_button_off</WWISE_EVENT_2>
-		<NORMALIZED_TIME_2>0.5</NORMALIZED_TIME_2>
-
-		<KNOB_NUM_STATE>6</KNOB_NUM_STATE>
-		<KNOB_POSITION_TYPE>L</KNOB_POSITION_TYPE>
-		<KNOB_POSITION_VAR>A320_Neo_MFD_Range_1</KNOB_POSITION_VAR>
-		<ANIMTIP_0_ON_PERCENT>0</ANIMTIP_0_ON_PERCENT>
-		<ANIMTIP_1_ON_PERCENT>.2</ANIMTIP_1_ON_PERCENT>
-		<ANIMTIP_2_ON_PERCENT>.4</ANIMTIP_2_ON_PERCENT>
-		<ANIMTIP_3_ON_PERCENT>.6</ANIMTIP_3_ON_PERCENT>
-		<ANIMTIP_4_ON_PERCENT>.8</ANIMTIP_4_ON_PERCENT>
-		<ANIMTIP_5_ON_PERCENT>1</ANIMTIP_5_ON_PERCENT>
-		<ANIMTIP_0>TT:COCKPIT.TOOLTIPS.EFIS_PANEL_RANGE_SELECTOR_SET_10</ANIMTIP_0>
-		<ANIMTIP_1>TT:COCKPIT.TOOLTIPS.EFIS_PANEL_RANGE_SELECTOR_SET_20</ANIMTIP_1>
-		<ANIMTIP_2>TT:COCKPIT.TOOLTIPS.EFIS_PANEL_RANGE_SELECTOR_SET_40</ANIMTIP_2>
-		<ANIMTIP_3>TT:COCKPIT.TOOLTIPS.EFIS_PANEL_RANGE_SELECTOR_SET_80</ANIMTIP_3>
-		<ANIMTIP_4>TT:COCKPIT.TOOLTIPS.EFIS_PANEL_RANGE_SELECTOR_SET_160</ANIMTIP_4>
-		<ANIMTIP_5>TT:COCKPIT.TOOLTIPS.EFIS_PANEL_RANGE_SELECTOR_SET_320</ANIMTIP_5>
-		<ANIMREF_ID>0</ANIMREF_ID>
-		<ANIMCURSOR_MAX>1</ANIMCURSOR_MAX>
-	</DefaultTemplateParameters>
-	
-	<Component ID="#NODE_ID#_Group">
-		<Component ID="#NODE_ID#" Node="#NODE_ID#"> 
-			<Condition Check="KNOB_NUM_STATE">
-				<True>
-					<UseTemplate Name="ASOBO_GT_Switch_XStates">
-						<NUM_STATES>#KNOB_NUM_STATE#</NUM_STATES>
-						<SWITCH_DIRECTION>Horizontal</SWITCH_DIRECTION>
-						<ARROW_TYPE>Curved</ARROW_TYPE>
-						<SWITCH_POSITION_TYPE>#KNOB_POSITION_TYPE#</SWITCH_POSITION_TYPE>
-						<SWITCH_POSITION_VAR>#KNOB_POSITION_VAR#</SWITCH_POSITION_VAR>
-					</UseTemplate>
-				</True>
-				<False>
-					<UseTemplate Name="ASOBO_GT_Knob_Infinite">
-					</UseTemplate>	
-				</False>
-			</Condition>
-		</Component>
-		
-		<Condition Valid="LEFT_SINGLE_CODE">
-			<True>
-				<Component ID="#BUTTON_NODE_ID#" Node="#BUTTON_NODE_ID#">
-					<UseTemplate Name="ASOBO_GT_Push_Button">
-						<ANIM_NAME>#BUTTON_ANIM_NAME#</ANIM_NAME>
-						<Condition Check="VALUE_TOOLTIP_PUSH">
-							<True>
-								<TOOLTIPID>#VALUE_TOOLTIP_PUSH#</TOOLTIPID>
-							</True>
-						</Condition>
-						<ANIMTIP_0></ANIMTIP_0>
-						<ANIMTIP_1></ANIMTIP_1>
-						<ANIMTIP_2></ANIMTIP_2>
-						<ANIMTIP_3></ANIMTIP_3>
-						<ANIMTIP_4></ANIMTIP_4>
-						<ANIMTIP_5></ANIMTIP_5>
-						<ANIMTIP_6></ANIMTIP_6>
-						<ANIMTIP_7></ANIMTIP_7>
-						<ANIMTIP_8></ANIMTIP_8>
-						<ANIMTIP_9></ANIMTIP_9>
-						<ANIMTIP_10></ANIMTIP_10>
-						<ANIMTIP_11></ANIMTIP_11>
-					</UseTemplate>
-				</Component>
-			</True>
-		</Condition>
-	</Component>
-</Template>
-
-<Template Name="A32NX_SWITCH_DOORPANEL_LOCK">
-	<Component ID="#NODE_ID#" Node="#NODE_ID#">
-		<UseTemplate Name="ASOBO_GT_Switch_3States">
-			<ANIM_NAME>#NODE_ID#</ANIM_NAME>
-			<PART_ID>#NODE_ID#</PART_ID>
-			<SWITCH_DIRECTION>Vertical</SWITCH_DIRECTION>
-			<WWISE_EVENT>double_light_switch</WWISE_EVENT>
-			<CODE_POS_0>0 (&gt;L:A32NX_COCKPIT_DOOR_LOCKED)</CODE_POS_0>
-			<CODE_POS_2>1 (&gt;L:A32NX_COCKPIT_DOOR_LOCKED)</CODE_POS_2>
-			<STATE0_TIMER>0.3</STATE0_TIMER>
-			<REST_STATE>2</REST_STATE>
-			<ANIM_DURATION>0.15</ANIM_DURATION>
-			<MOMENTARY_SWITCH/>
-		</UseTemplate>
-	</Component>
-</Template>
-
-<Template Name="A32NX_PUSH_DOORPANEL_OPEN">
-	<UseTemplate Name="ASOBO_GT_Push_Button_Airliner">
-		<SEQ1_EMISSIVE_CODE>(L:A32NX_COCKPIT_DOOR_LOCKED, Bool) 0 == (L:XMLVAR_SWITCH_OVHD_INTLT_ANNLT_Position) 0 == or</SEQ1_EMISSIVE_CODE>
-		<SEQ2_EMISSIVE_CODE>(L:XMLVAR_SWITCH_OVHD_INTLT_ANNLT_Position) 0 ==</SEQ2_EMISSIVE_CODE>
-	</UseTemplate>
-</Template>
-
-<Template Name="A32NX_ENGINE_MODE_SELECTOR_TEMPLATE">
-    <DefaultTemplateParameters>
-        <ENGINE_COUNT>2</ENGINE_COUNT>
-    </DefaultTemplateParameters>
-    <UseTemplate Name="A32NX_ENGINE_MODE_SELECTOR_SUBTEMPLATE">
-        <ENGINE_CURRENT>#ENGINE_COUNT#</ENGINE_CURRENT>
-    </UseTemplate>
-</Template>
-
-<Template Name="A32NX_ENGINE_MODE_SELECTOR_SUBTEMPLATE">
-    <DefaultTemplateParameters>
-        <NODE_ID>ENGINE_Switch_Engine_Mode</NODE_ID>
-        <ANIM_NAME>ENGINE_Switch_Engine_Mode</ANIM_NAME>
-        <PART_ID>ENGINE_Switch_Engine_Mode</PART_ID>
-        <SWITCH_DIRECTION>Horizontal</SWITCH_DIRECTION>
-        <ARROW_TYPE>Curved</ARROW_TYPE>
-        <CODE_POS_1></CODE_POS_1>
-        <CODE_POS_2></CODE_POS_2>
-        <SWITCH_POSITION_TYPE>L</SWITCH_POSITION_TYPE>
-        <SWITCH_POSITION_VAR>XMLVAR_ENG_MODE_SEL</SWITCH_POSITION_VAR>
-        <STATE0_TEST>1</STATE0_TEST>
-        <STATE1_TEST>1</STATE1_TEST>
-        <STATE2_TEST>1</STATE2_TEST>
-        <WWISE_EVENT>engine_mode_switch</WWISE_EVENT>
-    </DefaultTemplateParameters>
-    <Condition>
-        <Test>
-            <Greater>
-                <Value>ENGINE_CURRENT</Value>
-                <Number>0</Number>
-            </Greater>
-        </Test>
-        <True>
-            <UseTemplate Name="A32NX_ENGINE_MODE_SELECTOR_SUBTEMPLATE">
-                <CODE_POS_1>
-=======
 			<SWITCH_POSITION_VAR>XMLVAR_ENG_MODE_SEL</SWITCH_POSITION_VAR>
 			<STATE0_TEST>1</STATE0_TEST>
 			<STATE1_TEST>1</STATE1_TEST>
@@ -1924,7 +1592,6 @@
 			<True>
 				<UseTemplate Name="A32NX_ENGINE_MODE_SELECTOR_SUBTEMPLATE">
 					<CODE_POS_1>
->>>>>>> 17ccfa4a
                     1 (&gt;K:TURBINE_IGNITION_SWITCH_SET#ENGINE_CURRENT#)
                     #CODE_POS_1#
 					</CODE_POS_1>
@@ -1948,42 +1615,121 @@
 						<CODE_POS_2>
                         #CODE_POS_2#
                         (&gt;H:A320_Neo_EICAS_2_Ignition_Start)
-<<<<<<< HEAD
-                    </CODE_POS_2>
-                </UseTemplate>
-            </Component>
-        </False>
-    </Condition>
-</Template>
-
-<Template Name="A32NX_GlassCockpit_Push_Template">
-	<DefaultTemplateParameters>
-		<NODE_ID>AIRBUS_Push_Autopilot_#BTN_ID#_#ID#</NODE_ID>
-		<ANIM_NAME>AIRBUS_Push_Autopilot_#BTN_ID#_#ID#</ANIM_NAME>
-		<PART_ID>AIRBUS_Push_Autopilot_#BTN_ID#</PART_ID>
-		<WWISE_EVENT_1>autopilot_push_button_on</WWISE_EVENT_1>
-		<WWISE_EVENT_2>autopilot_push_button_off</WWISE_EVENT_2>
-		<NORMALIZED_TIME_1>0.1</NORMALIZED_TIME_1>
-		<NORMALIZED_TIME_2>0.5</NORMALIZED_TIME_2>
-		<BTN_TOOLTIP_ID>#BTN_ID#</BTN_TOOLTIP_ID>
-		<ON_TOOLTIP>COCKPIT.TOOLTIPS.EFIS_PANEL_#BTN_TOOLTIP_ID#_INFO_TURN_OFF</ON_TOOLTIP>
-		<OFF_TOOLTIP>COCKPIT.TOOLTIPS.EFIS_PANEL_#BTN_TOOLTIP_ID#_INFO_TURN_ON</OFF_TOOLTIP>
-		<ONOFF_VARIABLE>L:BTN_#BTN_ID#_FILTER_ACTIVE</ONOFF_VARIABLE>
-	</DefaultTemplateParameters>
-	
-	<UseTemplate Name="ASOBO_AIRLINER_SubNodes_Setter_Template">
-		<TEMPLATE_TO_CALL>ASOBO_GT_Push_Button_Airliner</TEMPLATE_TO_CALL>
-		<LEFT_SINGLE_CODE>(&gt;H:#PLANE_PREFIX#_MFD_BTN_#BTN_ID#) (&gt;H:#PLANE_PREFIX#_PFD_BTN_#BTN_ID#) and</LEFT_SINGLE_CODE>
-		<SEQ1_EMISSIVE_CODE>(L:BTN_#BTN_ID#_FILTER_ACTIVE)</SEQ1_EMISSIVE_CODE>
-		<TOOLTIPID>%((#ONOFF_VARIABLE#))%{if}TT:#ON_TOOLTIP#%{else}TT:#OFF_TOOLTIP#%{end}</TOOLTIPID>
-	</UseTemplate>
-</Template>
-=======
 						</CODE_POS_2>
 					</UseTemplate>
 				</Component>
 			</False>
 		</Condition>
-	</Template>
-</ModelBehaviors>
->>>>>>> 17ccfa4a
+
+	</Template>
+	<Template Name="A32NX_Knob_ND_Range_Template">
+		<DefaultTemplateParameters>
+			<ID>1</ID>
+		</DefaultTemplateParameters>
+		
+		<UseTemplate Name="A32NX_Knob_ND_Range_SubTemplate">
+		</UseTemplate>
+	</Template>
+
+	<Template Name="A32NX_Knob_ND_Range_SubTemplate">
+		<DefaultTemplateParameters>
+			<NODE_ID>AIRLINER_Knob_Autopilot_ND_Range_#ID#</NODE_ID>
+			<ANIM_NAME>AIRLINER_Knob_Autopilot_ND_Range_#ID#</ANIM_NAME>
+			<PART_ID>AIRLINER_Knob_Autopilot_ND_Range</PART_ID>
+			<BUTTON_NODE_ID>AIRLINER_Knob_Autopilot_ND_Range_#ID#_Push</BUTTON_NODE_ID>
+			<BUTTON_ANIM_NAME>AIRLINER_Knob_Autopilot_ND_Range_#ID#_Push</BUTTON_ANIM_NAME>
+			<WWISE_EVENT>autopilot_knob</WWISE_EVENT>	
+			<WWISE_EVENT_1>autopilot_knob_push_button_on</WWISE_EVENT_1>
+			<NORMALIZED_TIME_1>0.1</NORMALIZED_TIME_1>
+			<WWISE_EVENT_2>autopilot_knob_push_button_off</WWISE_EVENT_2>
+			<NORMALIZED_TIME_2>0.5</NORMALIZED_TIME_2>
+
+			<KNOB_NUM_STATE>6</KNOB_NUM_STATE>
+			<KNOB_POSITION_TYPE>L</KNOB_POSITION_TYPE>
+			<KNOB_POSITION_VAR>A320_Neo_MFD_Range_1</KNOB_POSITION_VAR>
+			<ANIMTIP_0_ON_PERCENT>0</ANIMTIP_0_ON_PERCENT>
+			<ANIMTIP_1_ON_PERCENT>.2</ANIMTIP_1_ON_PERCENT>
+			<ANIMTIP_2_ON_PERCENT>.4</ANIMTIP_2_ON_PERCENT>
+			<ANIMTIP_3_ON_PERCENT>.6</ANIMTIP_3_ON_PERCENT>
+			<ANIMTIP_4_ON_PERCENT>.8</ANIMTIP_4_ON_PERCENT>
+			<ANIMTIP_5_ON_PERCENT>1</ANIMTIP_5_ON_PERCENT>
+			<ANIMTIP_0>TT:COCKPIT.TOOLTIPS.EFIS_PANEL_RANGE_SELECTOR_SET_10</ANIMTIP_0>
+			<ANIMTIP_1>TT:COCKPIT.TOOLTIPS.EFIS_PANEL_RANGE_SELECTOR_SET_20</ANIMTIP_1>
+			<ANIMTIP_2>TT:COCKPIT.TOOLTIPS.EFIS_PANEL_RANGE_SELECTOR_SET_40</ANIMTIP_2>
+			<ANIMTIP_3>TT:COCKPIT.TOOLTIPS.EFIS_PANEL_RANGE_SELECTOR_SET_80</ANIMTIP_3>
+			<ANIMTIP_4>TT:COCKPIT.TOOLTIPS.EFIS_PANEL_RANGE_SELECTOR_SET_160</ANIMTIP_4>
+			<ANIMTIP_5>TT:COCKPIT.TOOLTIPS.EFIS_PANEL_RANGE_SELECTOR_SET_320</ANIMTIP_5>
+			<ANIMREF_ID>0</ANIMREF_ID>
+			<ANIMCURSOR_MAX>1</ANIMCURSOR_MAX>
+		</DefaultTemplateParameters>
+		
+		<Component ID="#NODE_ID#_Group">
+			<Component ID="#NODE_ID#" Node="#NODE_ID#"> 
+				<Condition Check="KNOB_NUM_STATE">
+					<True>
+						<UseTemplate Name="ASOBO_GT_Switch_XStates">
+							<NUM_STATES>#KNOB_NUM_STATE#</NUM_STATES>
+							<SWITCH_DIRECTION>Horizontal</SWITCH_DIRECTION>
+							<ARROW_TYPE>Curved</ARROW_TYPE>
+							<SWITCH_POSITION_TYPE>#KNOB_POSITION_TYPE#</SWITCH_POSITION_TYPE>
+							<SWITCH_POSITION_VAR>#KNOB_POSITION_VAR#</SWITCH_POSITION_VAR>
+						</UseTemplate>
+					</True>
+					<False>
+						<UseTemplate Name="ASOBO_GT_Knob_Infinite">
+						</UseTemplate>	
+					</False>
+				</Condition>
+			</Component>
+			
+			<Condition Valid="LEFT_SINGLE_CODE">
+				<True>
+					<Component ID="#BUTTON_NODE_ID#" Node="#BUTTON_NODE_ID#">
+						<UseTemplate Name="ASOBO_GT_Push_Button">
+							<ANIM_NAME>#BUTTON_ANIM_NAME#</ANIM_NAME>
+							<Condition Check="VALUE_TOOLTIP_PUSH">
+								<True>
+									<TOOLTIPID>#VALUE_TOOLTIP_PUSH#</TOOLTIPID>
+								</True>
+							</Condition>
+							<ANIMTIP_0></ANIMTIP_0>
+							<ANIMTIP_1></ANIMTIP_1>
+							<ANIMTIP_2></ANIMTIP_2>
+							<ANIMTIP_3></ANIMTIP_3>
+							<ANIMTIP_4></ANIMTIP_4>
+							<ANIMTIP_5></ANIMTIP_5>
+							<ANIMTIP_6></ANIMTIP_6>
+							<ANIMTIP_7></ANIMTIP_7>
+							<ANIMTIP_8></ANIMTIP_8>
+							<ANIMTIP_9></ANIMTIP_9>
+							<ANIMTIP_10></ANIMTIP_10>
+							<ANIMTIP_11></ANIMTIP_11>
+						</UseTemplate>
+					</Component>
+				</True>
+			</Condition>
+		</Component>
+	</Template>
+	<Template Name="A32NX_GlassCockpit_Push_Template">
+		<DefaultTemplateParameters>
+			<NODE_ID>AIRBUS_Push_Autopilot_#BTN_ID#_#ID#</NODE_ID>
+			<ANIM_NAME>AIRBUS_Push_Autopilot_#BTN_ID#_#ID#</ANIM_NAME>
+			<PART_ID>AIRBUS_Push_Autopilot_#BTN_ID#</PART_ID>
+			<WWISE_EVENT_1>autopilot_push_button_on</WWISE_EVENT_1>
+			<WWISE_EVENT_2>autopilot_push_button_off</WWISE_EVENT_2>
+			<NORMALIZED_TIME_1>0.1</NORMALIZED_TIME_1>
+			<NORMALIZED_TIME_2>0.5</NORMALIZED_TIME_2>
+			<BTN_TOOLTIP_ID>#BTN_ID#</BTN_TOOLTIP_ID>
+			<ON_TOOLTIP>COCKPIT.TOOLTIPS.EFIS_PANEL_#BTN_TOOLTIP_ID#_INFO_TURN_OFF</ON_TOOLTIP>
+			<OFF_TOOLTIP>COCKPIT.TOOLTIPS.EFIS_PANEL_#BTN_TOOLTIP_ID#_INFO_TURN_ON</OFF_TOOLTIP>
+			<ONOFF_VARIABLE>L:BTN_#BTN_ID#_FILTER_ACTIVE</ONOFF_VARIABLE>
+		</DefaultTemplateParameters>
+
+		<UseTemplate Name="ASOBO_AIRLINER_SubNodes_Setter_Template">
+			<TEMPLATE_TO_CALL>ASOBO_GT_Push_Button_Airliner</TEMPLATE_TO_CALL>
+			<LEFT_SINGLE_CODE>(&gt;H:#PLANE_PREFIX#_MFD_BTN_#BTN_ID#) (&gt;H:#PLANE_PREFIX#_PFD_BTN_#BTN_ID#) and</LEFT_SINGLE_CODE>
+			<SEQ1_EMISSIVE_CODE>(L:BTN_#BTN_ID#_FILTER_ACTIVE)</SEQ1_EMISSIVE_CODE>
+			<TOOLTIPID>%((#ONOFF_VARIABLE#))%{if}TT:#ON_TOOLTIP#%{else}TT:#OFF_TOOLTIP#%{end}</TOOLTIPID>
+		</UseTemplate>
+	</Template>
+</ModelBehaviors>