# Changelog
<!-- ⚠⚠ Please follow the format provided ⚠⚠ -->
<!-- Always use "1." at the start instead of "2. " or "X. " as GitHub will auto renumber everything. -->
<!-- Use the following format below -->
<!--  1. [Changed Area] Title of changes - @github username (Name)  -->
## 2020/10
1. [ND] Change ND Sizing - @nathaninnes (Nathan Innes)
1. [GPWS] Added Pull Up, Sink Rate, Dont sink GPWS with Default Sounds & Added (Too low) terrain, flaps and gear without Sounds (Future PR by Boris) - @oliverpope03 (Oliver Pope)
1. [Sounds] Added new sounds for fuel pumps, flaps, ground roll and rattles, touchdowns, and wind - @hotshotp (Boris)
1. [ND] Hide the aircraft indicator in PLAN mode while ADIRS are not aligned - @lousybyte (lousybyte)
1. [LIGHTS] Improved Strobe, Nav and beacon lights - @lukecologne (lukecologne)
1. [Sounds] Added new startup sounds - @hotshotp (Boris)
1. [ECAM] ELAC/SEC warning color fix, added spoiler functionality to ECAM page - @wpine215 (Iceman)
1. [OVHD] Implemented missing functionality for multiple overhead buttons and switches - @wpine215 (Iceman)
1. [ECAM] Improved APU ECAM visuals - @wpine215 (Iceman)
1. [TEXTURES] changed texture of glareshield and added details
1. [ECAM] Improved Fuel ECAM visuals and corrected center pump inconsistency - @wpine215 (Iceman)
1. [MISC] Separated Captian and F/O displays - @tyler58546 (tyler58546)
1. [ECAM] Added engine FADEC power supply logic - @tyler58546 (tyler58546)
1. [ECAM] Improved lower engine ECAM - @lousybyte (lousybyte)
1. [CDU] Add "Closest Airports" page - @lhoenig (Lukas Hoenig)
1. [PFD] Fixed FD bars appearing on PFD when on the ground - @Curtis-VL (Curtis)
<<<<<<< HEAD
1. [FCU] Fixed incrementing the QNH while in hPa mode - @lousybyte (lousybyte)
=======
1. [CDU] Added IRS Init page - @externoak (Externo)
1. [OVHD] Implement additional overhead button/switch functionality (EMER ELEC, EVAC, air data switching, etc.) - @wpine215 (Iceman)
1. [ECAM] Made open doors on DOOR/OXY page amber instead of green - @Benjozork (Benjamin Dupont)
1. [PFD] Adjust vertical Flight Director offset - @veikkos (Veikko Soininen)
>>>>>>> 623c8624

## 2020/09
1. [General] Add CHANGELOG.md - @nathaninnes (Nathan Innes)
1. [ECAM] Improved Upper ECAM Visuals - @wpine215 (Iceman)
1. [TEXTURES] Changed roughness of glareshield - @Pleasure (Pleasure)
1. [CDU] Fixed several issues related to incorrect active waypoints - @lousybyte (lousybyte)
1. [CDU] Fixed a crash when trying to replace a waypoint in the flight plan - @lousybyte (lousybyte)
1. [EXTERIOR] Fixed issue in engine rotation animation that made it rotate too quickly - @lukecologne (lukecologne)
1. [PFD] Remove code related to unrelevant aircraft - @1Revenger1 (Avery Black)
1. [ECAM] Lower ECAM DOOR Page Colour Fix - @nathaninnes (Nathan Innes)
1. [ND] Add DME distances, VOR/ADF needles and functioning ADF2 - @blitzcaster (bltzcstr)
1. [OVHD] Fixed Battery Indicator Colour - @nathaninnes (Nathan Innes)
1. [MISC] Removed Fuel Patch from MSFS Update 1.8.3 - @nathaninnes (Nathan Innes)<|MERGE_RESOLUTION|>--- conflicted
+++ resolved
@@ -20,14 +20,11 @@
 1. [ECAM] Improved lower engine ECAM - @lousybyte (lousybyte)
 1. [CDU] Add "Closest Airports" page - @lhoenig (Lukas Hoenig)
 1. [PFD] Fixed FD bars appearing on PFD when on the ground - @Curtis-VL (Curtis)
-<<<<<<< HEAD
-1. [FCU] Fixed incrementing the QNH while in hPa mode - @lousybyte (lousybyte)
-=======
 1. [CDU] Added IRS Init page - @externoak (Externo)
 1. [OVHD] Implement additional overhead button/switch functionality (EMER ELEC, EVAC, air data switching, etc.) - @wpine215 (Iceman)
 1. [ECAM] Made open doors on DOOR/OXY page amber instead of green - @Benjozork (Benjamin Dupont)
 1. [PFD] Adjust vertical Flight Director offset - @veikkos (Veikko Soininen)
->>>>>>> 623c8624
+1. [FCU] Fixed incrementing the QNH while in hPa mode - @lousybyte (lousybyte)
 
 ## 2020/09
 1. [General] Add CHANGELOG.md - @nathaninnes (Nathan Innes)
